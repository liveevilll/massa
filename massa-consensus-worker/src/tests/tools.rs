// Copyright (c) 2022 MASSA LABS <info@massa.net>
#![allow(clippy::ptr_arg)] // this allow &Vec<..> as function argument type

use super::{
    mock_pool_controller::{MockPoolController, PoolCommandSink},
    mock_protocol_controller::MockProtocolController,
};
use crate::start_consensus_controller;

use massa_cipher::decrypt;
use massa_consensus_exports::{error::ConsensusResult, tools::TEST_PASSWORD};
use massa_consensus_exports::{
    settings::ConsensusChannels, ConsensusCommandSender, ConsensusConfig, ConsensusEventReceiver,
};
use massa_execution_exports::test_exports::MockExecutionController;
use massa_graph::{export_active_block::ExportActiveBlock, BlockGraphExport, BootstrapableGraph};
use massa_hash::Hash;
use massa_models::prehash::Map;
use massa_models::{
    prehash::Set,
    wrapped::{Id, WrappedContent},
    Address, Amount, Block, BlockHeader, BlockHeaderSerializer, BlockId, BlockSerializer,
    Endorsement, EndorsementSerializer, Operation, OperationSerializer, OperationType, Slot,
    WrappedBlock, WrappedEndorsement, WrappedOperation,
};
use massa_pool::PoolCommand;
use massa_proof_of_stake_exports::ExportProofOfStake;
use massa_protocol_exports::ProtocolCommand;
use massa_signature::KeyPair;
use massa_storage::Storage;
use massa_time::MassaTime;
use std::{collections::HashSet, future::Future, path::Path};
use std::{
    str::FromStr,
    sync::{Arc, Mutex},
    time::Duration,
};

use tracing::info;

pub fn get_dummy_block_id(s: &str) -> BlockId {
    BlockId(Hash::compute_from(s.as_bytes()))
}

pub struct AddressTest {
    pub address: Address,
    pub keypair: KeyPair,
}

impl From<AddressTest> for (Address, KeyPair) {
    fn from(addr: AddressTest) -> Self {
        (addr.address, addr.keypair)
    }
}

/// Same as `random_address()` but force a specific thread
pub fn random_address_on_thread(thread: u8, thread_count: u8) -> AddressTest {
    loop {
        let keypair = KeyPair::generate();
        let address = Address::from_public_key(&keypair.get_public_key());
        if thread == address.get_thread(thread_count) {
            return AddressTest { address, keypair };
        }
    }
}

/// Generate a random address
pub fn random_address() -> AddressTest {
    let keypair = KeyPair::generate();
    AddressTest {
        address: Address::from_public_key(&keypair.get_public_key()),
        keypair,
    }
}

/// return true if another block has been seen
pub async fn validate_notpropagate_block(
    protocol_controller: &mut MockProtocolController,
    not_propagated: BlockId,
    timeout_ms: u64,
) -> bool {
    let param = protocol_controller
        .wait_command(timeout_ms.into(), |cmd| match cmd {
            ProtocolCommand::IntegratedBlock { block_id, .. } => Some(block_id),
            _ => None,
        })
        .await;
    match param {
        Some(block_id) => not_propagated != block_id,
        None => false,
    }
}

/// return true if another block has been seen
pub async fn validate_notpropagate_block_in_list(
    protocol_controller: &mut MockProtocolController,
    not_propagated: &Vec<BlockId>,
    timeout_ms: u64,
) -> bool {
    let param = protocol_controller
        .wait_command(timeout_ms.into(), |cmd| match cmd {
            ProtocolCommand::IntegratedBlock { block_id, .. } => Some(block_id),
            _ => None,
        })
        .await;
    match param {
        Some(block_id) => !not_propagated.contains(&block_id),
        None => false,
    }
}

pub async fn validate_propagate_block_in_list(
    protocol_controller: &mut MockProtocolController,
    valid: &Vec<BlockId>,
    timeout_ms: u64,
) -> BlockId {
    let param = protocol_controller
        .wait_command(timeout_ms.into(), |cmd| match cmd {
            ProtocolCommand::IntegratedBlock { block_id, .. } => Some(block_id),
            _ => None,
        })
        .await;
    match param {
        Some(block_id) => {
            assert!(
                valid.contains(&block_id),
                "not the valid hash propagated, it can be a genesis_timestamp problem"
            );
            block_id
        }
        None => panic!("Hash not propagated."),
    }
}

pub async fn validate_ask_for_block(
    protocol_controller: &mut MockProtocolController,
    valid: BlockId,
    timeout_ms: u64,
) -> BlockId {
    let param = protocol_controller
        .wait_command(timeout_ms.into(), |cmd| match cmd {
            ProtocolCommand::WishlistDelta { new, .. } => Some(new),
            _ => None,
        })
        .await;
    match param {
        Some(new) => {
            assert!(new.contains(&valid), "not the valid hash asked for");
            assert_eq!(new.len(), 1);
            valid
        }
        None => panic!("Block not asked for before timeout."),
    }
}

pub async fn validate_wishlist(
    protocol_controller: &mut MockProtocolController,
    new: Set<BlockId>,
    remove: Set<BlockId>,
    timeout_ms: u64,
) {
    let param = protocol_controller
        .wait_command(timeout_ms.into(), |cmd| match cmd {
            ProtocolCommand::WishlistDelta { new, remove } => Some((new, remove)),
            _ => None,
        })
        .await;
    match param {
        Some((got_new, got_remove)) => {
            assert_eq!(new, got_new);
            assert_eq!(remove, got_remove);
        }
        None => panic!("Wishlist delta not sent for before timeout."),
    }
}

pub async fn validate_does_not_ask_for_block(
    protocol_controller: &mut MockProtocolController,
    hash: &BlockId,
    timeout_ms: u64,
) {
    let param = protocol_controller
        .wait_command(timeout_ms.into(), |cmd| match cmd {
            ProtocolCommand::WishlistDelta { new, .. } => Some(new),
            _ => None,
        })
        .await;
    if let Some(new) = param {
        if new.contains(hash) {
            panic!("unexpected ask for block {}", hash);
        }
    }
}

pub async fn validate_propagate_block(
    protocol_controller: &mut MockProtocolController,
    valid_hash: BlockId,
    timeout_ms: u64,
) {
    protocol_controller
        .wait_command(timeout_ms.into(), |cmd| match cmd {
            ProtocolCommand::IntegratedBlock { block_id, .. } => {
                if block_id == valid_hash {
                    return Some(());
                }
                None
            }
            _ => None,
        })
        .await
        .expect("Block not propagated before timeout.")
}

pub async fn validate_notify_block_attack_attempt(
    protocol_controller: &mut MockProtocolController,
    valid_hash: BlockId,
    timeout_ms: u64,
) {
    let param = protocol_controller
        .wait_command(timeout_ms.into(), |cmd| match cmd {
            ProtocolCommand::AttackBlockDetected(hash) => Some(hash),
            _ => None,
        })
        .await;
    match param {
        Some(hash) => assert_eq!(valid_hash, hash, "Attack attempt notified for wrong hash."),
        None => panic!("Attack attempt not notified before timeout."),
    }
}

pub async fn validate_block_found(
    protocol_controller: &mut MockProtocolController,
    valid_hash: &BlockId,
    timeout_ms: u64,
) {
    let param = protocol_controller
        .wait_command(timeout_ms.into(), |cmd| match cmd {
            ProtocolCommand::GetBlocksResults(results) => Some(results),
            _ => None,
        })
        .await;
    match param {
        Some(results) => {
            let found = results
                .get(valid_hash)
                .expect("Hash not found in results")
                .is_some();
            assert!(
                found,
                "Get blocks results does not contain the expected results."
            );
        }
        None => panic!("Get blocks results not sent before timeout."),
    }
}

pub async fn validate_block_not_found(
    protocol_controller: &mut MockProtocolController,
    valid_hash: &BlockId,
    timeout_ms: u64,
) {
    let param = protocol_controller
        .wait_command(timeout_ms.into(), |cmd| match cmd {
            ProtocolCommand::GetBlocksResults(results) => Some(results),
            _ => None,
        })
        .await;
    match param {
        Some(results) => {
            let not_found = results
                .get(valid_hash)
                .expect("Hash not found in results")
                .is_none();
            assert!(
                not_found,
                "Get blocks results does not contain the expected results."
            );
        }
        None => panic!("Get blocks results not sent before timeout."),
    }
}

pub async fn create_and_test_block(
    protocol_controller: &mut MockProtocolController,
    cfg: &ConsensusConfig,
    slot: Slot,
    best_parents: Vec<BlockId>,
    valid: bool,
    trace: bool,
    creator: &KeyPair,
) -> BlockId {
    let block = create_block(cfg, slot, best_parents, creator);
    let block_id = block.id;
    if trace {
        info!("create block:{}", block.id);
    }

    protocol_controller.receive_block(block).await;
    if valid {
        // Assert that the block is propagated.
        validate_propagate_block(protocol_controller, block_id, 2000).await;
    } else {
        // Assert that the the block is not propagated.
        validate_notpropagate_block(protocol_controller, block_id, 500).await;
    }
    block_id
}

pub async fn propagate_block(
    protocol_controller: &mut MockProtocolController,
    block: WrappedBlock,
    valid: bool,
    timeout_ms: u64,
) -> BlockId {
    let block_hash = block.id;
    protocol_controller.receive_block(block).await;
    if valid {
        // see if the block is propagated.
        validate_propagate_block(protocol_controller, block_hash, timeout_ms).await;
    } else {
        // see if the block is propagated.
        validate_notpropagate_block(protocol_controller, block_hash, timeout_ms).await;
    }
    block_hash
}

pub fn create_roll_transaction(
    keypair: &KeyPair,
    roll_count: u64,
    buy: bool,
    expire_period: u64,
    fee: u64,
) -> WrappedOperation {
    let op = if buy {
        OperationType::RollBuy { roll_count }
    } else {
        OperationType::RollSell { roll_count }
    };

    let content = Operation {
        fee: Amount::from_str(&fee.to_string()).unwrap(),
        expire_period,
        op,
    };
    Operation::new_wrapped(content, OperationSerializer::new(), &keypair).unwrap()
}

pub async fn wait_pool_slot(
    pool_controller: &mut MockPoolController,
    t0: MassaTime,
    period: u64,
    thread: u8,
) -> Slot {
    pool_controller
        .wait_command(t0.checked_mul(2).unwrap(), |cmd| match cmd {
            PoolCommand::UpdateCurrentSlot(s) => {
                if s >= Slot::new(period, thread) {
                    Some(s)
                } else {
                    None
                }
            }
            _ => None,
        })
        .await
        .expect("timeout while waiting for slot")
}

pub fn create_transaction(
    keypair: &KeyPair,
    recipient_address: Address,
    amount: u64,
    expire_period: u64,
    fee: u64,
) -> WrappedOperation {
    let op = OperationType::Transaction {
        recipient_address,
        amount: Amount::from_str(&amount.to_string()).unwrap(),
    };

    let content = Operation {
        fee: Amount::from_str(&fee.to_string()).unwrap(),
        expire_period,
        op,
    };
    Operation::new_wrapped(content, OperationSerializer::new(), keypair).unwrap()
}

#[allow(clippy::too_many_arguments)]
pub fn create_executesc(
    keypair: &KeyPair,
    expire_period: u64,
    fee: u64,
    data: Vec<u8>,
    max_gas: u64,
    coins: u64,
    gas_price: u64,
) -> WrappedOperation {
    let op = OperationType::ExecuteSC {
        data,
        max_gas,
        coins: Amount::from_str(&coins.to_string()).unwrap(),
        gas_price: Amount::from_str(&gas_price.to_string()).unwrap(),
    };

    let content = Operation {
        fee: Amount::from_str(&fee.to_string()).unwrap(),
        expire_period,
        op,
    };
    Operation::new_wrapped(content, OperationSerializer::new(), keypair).unwrap()
}

pub fn create_roll_buy(
    keypair: &KeyPair,
    roll_count: u64,
    expire_period: u64,
    fee: u64,
) -> WrappedOperation {
    let op = OperationType::RollBuy { roll_count };
    let content = Operation {
        fee: Amount::from_str(&fee.to_string()).unwrap(),
        expire_period,
        op,
    };
    Operation::new_wrapped(content, OperationSerializer::new(), &keypair).unwrap()
}

pub fn create_roll_sell(
    keypair: &KeyPair,
    roll_count: u64,
    expire_period: u64,
    fee: u64,
) -> WrappedOperation {
    let op = OperationType::RollSell { roll_count };
    let content = Operation {
        fee: Amount::from_str(&fee.to_string()).unwrap(),
        expire_period,
        op,
    };
    Operation::new_wrapped(content, OperationSerializer::new(), &keypair).unwrap()
}

// returns hash and resulting discarded blocks
pub fn create_block(
    cfg: &ConsensusConfig,
    slot: Slot,
    best_parents: Vec<BlockId>,
    creator: &KeyPair,
) -> WrappedBlock {
    create_block_with_merkle_root(
        cfg,
        Hash::compute_from("default_val".as_bytes()),
        slot,
        best_parents,
        creator,
    )
}

// returns hash and resulting discarded blocks
pub fn create_block_with_merkle_root(
    _cfg: &ConsensusConfig,
    operation_merkle_root: Hash,
    slot: Slot,
    best_parents: Vec<BlockId>,
    creator: &KeyPair,
) -> WrappedBlock {
    let header = BlockHeader::new_wrapped(
        BlockHeader {
            slot,
            parents: best_parents,
            operation_merkle_root,
            endorsements: Vec::new(),
        },
        BlockHeaderSerializer::new(),
        &creator,
    )
    .unwrap();

    let block = Block::new_wrapped(
        Block {
            header,
            operations: Vec::new(),
        },
        BlockSerializer::new(),
        &creator,
    )
    .unwrap();

    block
}

/// Creates an endorsement for use in consensus tests.
pub fn create_endorsement(
    sender_keypair: &KeyPair,
    slot: Slot,
    endorsed_block: BlockId,
    index: u32,
) -> WrappedEndorsement {
    let content = Endorsement {
        slot,
        index,
        endorsed_block,
    };
    Endorsement::new_wrapped(content, EndorsementSerializer::new(), sender_keypair).unwrap()
}

pub fn get_export_active_test_block(
    parents: Vec<(BlockId, u64)>,
    operations: Vec<WrappedOperation>,
    slot: Slot,
    is_final: bool,
) -> ExportActiveBlock {
    let keypair = KeyPair::generate();
    let block = Block::new_wrapped(
        Block {
            header: BlockHeader::new_wrapped(
                BlockHeader {
                    operation_merkle_root: Hash::compute_from(
                        &operations
                            .iter()
                            .flat_map(|op| op.id.into_bytes())
                            .collect::<Vec<_>>()[..],
                    ),
                    parents: parents.iter().map(|(id, _)| *id).collect(),
                    slot,
                    endorsements: Vec::new(),
                },
                BlockHeaderSerializer::new(),
                &keypair,
            )
            .unwrap(),
            operations: operations.clone(),
        },
        BlockSerializer::new(),
        &keypair,
    )
    .unwrap();

    ExportActiveBlock {
        parents,
        dependencies: Default::default(),
        block: block.clone(),
        block_id: block.id,
        children: vec![Default::default(), Default::default()],
        is_final,
        block_ledger_changes: Default::default(),
        roll_updates: Default::default(),
        production_events: vec![],
    }
}

pub fn create_block_with_operations(
    _cfg: &ConsensusConfig,
    slot: Slot,
    best_parents: &Vec<BlockId>,
    creator: &KeyPair,
    operations: Vec<WrappedOperation>,
) -> WrappedBlock {
    let operation_merkle_root = Hash::compute_from(
        &operations.iter().fold(Vec::new(), |acc, v| {
            [acc, v.id.hash().to_bytes().to_vec()].concat()
        })[..],
    );

    let header = BlockHeader::new_wrapped(
        BlockHeader {
            slot,
            parents: best_parents.clone(),
            operation_merkle_root,
            endorsements: Vec::new(),
        },
        BlockHeaderSerializer::new(),
        &creator,
    )
    .unwrap();

    let block = Block::new_wrapped(
        Block { header, operations },
        BlockSerializer::new(),
        creator,
    )
    .unwrap();

    block
}

pub fn create_block_with_operations_and_endorsements(
    _cfg: &ConsensusConfig,
    slot: Slot,
    best_parents: &Vec<BlockId>,
    creator: &KeyPair,
    operations: Vec<WrappedOperation>,
    endorsements: Vec<WrappedEndorsement>,
) -> WrappedBlock {
    let operation_merkle_root = Hash::compute_from(
        &operations.iter().fold(Vec::new(), |acc, v| {
            [acc, v.id.hash().to_bytes().to_vec()].concat()
        })[..],
    );

    let header = BlockHeader::new_wrapped(
        BlockHeader {
            slot,
            parents: best_parents.clone(),
            operation_merkle_root,
            endorsements,
        },
        BlockHeaderSerializer::new(),
        creator,
    )
    .unwrap();

    let block = Block::new_wrapped(
        Block { header, operations },
        BlockSerializer::new(),
        creator,
    )
    .unwrap();

    block
}

pub fn get_creator_for_draw(draw: &Address, nodes: &Vec<KeyPair>) -> KeyPair {
    for key in nodes.iter() {
        let address = Address::from_public_key(&key.get_public_key());
        if address == *draw {
            return key.clone();
        }
    }
    panic!("Matching key for draw not found.");
}

/// Load staking keys from file and derive public keys and addresses
pub async fn load_initial_staking_keys(
    path: &Path,
    password: &str,
) -> ConsensusResult<Map<Address, KeyPair>> {
    if !std::path::Path::is_file(path) {
        return Ok(Map::default());
    }
<<<<<<< HEAD
    serde_json::from_slice::<Vec<KeyPair>>(&decrypt(password, &tokio::fs::read(path).await?)?)?
        .into_iter()
        .map(|key| Ok((Address::from_public_key(&key.get_public_key()), key)))
=======
    let (_version, data) = decrypt(password, &tokio::fs::read(path).await?)?;
    serde_json::from_slice::<Vec<PrivateKey>>(&data)?
        .iter()
        .map(|private_key| {
            let public_key = derive_public_key(private_key);
            Ok((
                Address::from_public_key(&public_key),
                (public_key, *private_key),
            ))
        })
>>>>>>> b8e8978a
        .collect()
}

/// Runs a consensus test, passing a mock pool controller to it.
pub async fn consensus_pool_test<F, V>(
    cfg: ConsensusConfig,
    boot_pos: Option<ExportProofOfStake>,
    boot_graph: Option<BootstrapableGraph>,
    test: F,
) where
    F: FnOnce(
        MockPoolController,
        MockProtocolController,
        ConsensusCommandSender,
        ConsensusEventReceiver,
    ) -> V,
    V: Future<
        Output = (
            MockPoolController,
            MockProtocolController,
            ConsensusCommandSender,
            ConsensusEventReceiver,
        ),
    >,
{
    let storage: Storage = Default::default();
    if let Some(ref graph) = boot_graph {
        for (_, export_block) in &graph.active_blocks {
            storage.store_block(export_block.block.clone());
        }
    }
    // mock protocol & pool
    let (protocol_controller, protocol_command_sender, protocol_event_receiver) =
        MockProtocolController::new();
    let (pool_controller, pool_command_sender) = MockPoolController::new();
    // for now, execution_rx is ignored: cique updates to Execution pile up and are discarded
    let (execution_controller, execution_rx) = MockExecutionController::new_with_receiver();
    let stop_sinks = Arc::new(Mutex::new(false));
    let stop_sinks_clone = stop_sinks.clone();
    let execution_sink = std::thread::spawn(move || {
        while !*stop_sinks_clone.lock().unwrap() {
            let _ = execution_rx.recv_timeout(Duration::from_millis(500));
        }
    });
    // launch consensus controller
    let password = TEST_PASSWORD.to_string();
    let (consensus_command_sender, consensus_event_receiver, consensus_manager) =
        start_consensus_controller(
            cfg.clone(),
            ConsensusChannels {
                execution_controller,
                protocol_command_sender: protocol_command_sender.clone(),
                protocol_event_receiver,
                pool_command_sender,
            },
            boot_pos,
            boot_graph,
            storage.clone(),
            0,
            password.clone(),
            load_initial_staking_keys(&cfg.staking_keys_path, &password)
                .await
                .unwrap(),
        )
        .await
        .expect("could not start consensus controller");

    // Call test func.
    let (
        pool_controller,
        mut protocol_controller,
        _consensus_command_sender,
        consensus_event_receiver,
    ) = test(
        pool_controller,
        protocol_controller,
        consensus_command_sender,
        consensus_event_receiver,
    )
    .await;

    // stop controller while ignoring all commands
    let stop_fut = consensus_manager.stop(consensus_event_receiver);
    let pool_sink = PoolCommandSink::new(pool_controller).await;
    tokio::pin!(stop_fut);
    protocol_controller
        .ignore_commands_while(stop_fut)
        .await
        .unwrap();
    pool_sink.stop().await;

    // stop sinks
    *stop_sinks.lock().unwrap() = true;
    execution_sink.join().unwrap();
}

/// Runs a consensus test, passing a mock pool controller to it.
pub async fn consensus_pool_test_with_storage<F, V>(
    cfg: ConsensusConfig,
    boot_pos: Option<ExportProofOfStake>,
    boot_graph: Option<BootstrapableGraph>,
    test: F,
) where
    F: FnOnce(
        MockPoolController,
        MockProtocolController,
        ConsensusCommandSender,
        ConsensusEventReceiver,
        Storage,
    ) -> V,
    V: Future<
        Output = (
            MockPoolController,
            MockProtocolController,
            ConsensusCommandSender,
            ConsensusEventReceiver,
        ),
    >,
{
    let storage: Storage = Default::default();
    if let Some(ref graph) = boot_graph {
        for (_, export_block) in &graph.active_blocks {
            storage.store_block(export_block.block.clone());
        }
    }
    // mock protocol & pool
    let (protocol_controller, protocol_command_sender, protocol_event_receiver) =
        MockProtocolController::new();
    let (pool_controller, pool_command_sender) = MockPoolController::new();
    // for now, execution_rx is ignored: cique updates to Execution pile up and are discarded
    let (execution_controller, execution_rx) = MockExecutionController::new_with_receiver();
    let stop_sinks = Arc::new(Mutex::new(false));
    let stop_sinks_clone = stop_sinks.clone();
    let execution_sink = std::thread::spawn(move || {
        while !*stop_sinks_clone.lock().unwrap() {
            let _ = execution_rx.recv_timeout(Duration::from_millis(500));
        }
    });
    // launch consensus controller
    let password = TEST_PASSWORD.to_string();
    let (consensus_command_sender, consensus_event_receiver, consensus_manager) =
        start_consensus_controller(
            cfg.clone(),
            ConsensusChannels {
                execution_controller,
                protocol_command_sender: protocol_command_sender.clone(),
                protocol_event_receiver,
                pool_command_sender,
            },
            boot_pos,
            boot_graph,
            storage.clone(),
            0,
            password.clone(),
            load_initial_staking_keys(&cfg.staking_keys_path, &password)
                .await
                .unwrap(),
        )
        .await
        .expect("could not start consensus controller");

    // Call test func.
    let (
        pool_controller,
        mut protocol_controller,
        _consensus_command_sender,
        consensus_event_receiver,
    ) = test(
        pool_controller,
        protocol_controller,
        consensus_command_sender,
        consensus_event_receiver,
        storage,
    )
    .await;

    // stop controller while ignoring all commands
    let stop_fut = consensus_manager.stop(consensus_event_receiver);
    let pool_sink = PoolCommandSink::new(pool_controller).await;
    tokio::pin!(stop_fut);
    protocol_controller
        .ignore_commands_while(stop_fut)
        .await
        .unwrap();
    pool_sink.stop().await;

    // stop sinks
    *stop_sinks.lock().unwrap() = true;
    execution_sink.join().unwrap();
}

/// Runs a consensus test, without passing a mock pool controller to it.
pub async fn consensus_without_pool_test<F, V>(cfg: ConsensusConfig, test: F)
where
    F: FnOnce(MockProtocolController, ConsensusCommandSender, ConsensusEventReceiver) -> V,
    V: Future<
        Output = (
            MockProtocolController,
            ConsensusCommandSender,
            ConsensusEventReceiver,
        ),
    >,
{
    let storage: Storage = Default::default();
    // mock protocol & pool
    let (protocol_controller, protocol_command_sender, protocol_event_receiver) =
        MockProtocolController::new();
    let (pool_controller, pool_command_sender) = MockPoolController::new();
    // for now, execution_rx is ignored: clique updates to Execution pile up and are discarded
    let (execution_controller, execution_rx) = MockExecutionController::new_with_receiver();
    let stop_sinks = Arc::new(Mutex::new(false));
    let stop_sinks_clone = stop_sinks.clone();
    let execution_sink = std::thread::spawn(move || {
        while !*stop_sinks_clone.lock().unwrap() {
            let _ = execution_rx.recv_timeout(Duration::from_millis(500));
        }
    });
    let pool_sink = PoolCommandSink::new(pool_controller).await;
    // launch consensus controller
    let password = TEST_PASSWORD.to_string();
    let (consensus_command_sender, consensus_event_receiver, consensus_manager) =
        start_consensus_controller(
            cfg.clone(),
            ConsensusChannels {
                execution_controller,
                protocol_command_sender: protocol_command_sender.clone(),
                protocol_event_receiver,
                pool_command_sender,
            },
            None,
            None,
            storage.clone(),
            0,
            password.clone(),
            load_initial_staking_keys(&cfg.staking_keys_path, &password)
                .await
                .unwrap(),
        )
        .await
        .expect("could not start consensus controller");

    // Call test func.
    let (mut protocol_controller, _consensus_command_sender, consensus_event_receiver) = test(
        protocol_controller,
        consensus_command_sender,
        consensus_event_receiver,
    )
    .await;

    // stop controller while ignoring all commands
    let stop_fut = consensus_manager.stop(consensus_event_receiver);
    tokio::pin!(stop_fut);
    protocol_controller
        .ignore_commands_while(stop_fut)
        .await
        .unwrap();
    pool_sink.stop().await;

    // stop sinks
    *stop_sinks.lock().unwrap() = true;
    execution_sink.join().unwrap();
}

/// Runs a consensus test, without passing a mock pool controller to it.
pub async fn consensus_without_pool_test_with_storage<F, V>(cfg: ConsensusConfig, test: F)
where
    F: FnOnce(MockProtocolController, ConsensusCommandSender, ConsensusEventReceiver, Storage) -> V,
    V: Future<
        Output = (
            MockProtocolController,
            ConsensusCommandSender,
            ConsensusEventReceiver,
        ),
    >,
{
    let storage: Storage = Default::default();
    // mock protocol & pool
    let (protocol_controller, protocol_command_sender, protocol_event_receiver) =
        MockProtocolController::new();
    let (pool_controller, pool_command_sender) = MockPoolController::new();
    // for now, execution_rx is ignored: cique updates to Execution pile up and are discarded
    let (execution_controller, execution_rx) = MockExecutionController::new_with_receiver();
    let stop_sinks = Arc::new(Mutex::new(false));
    let stop_sinks_clone = stop_sinks.clone();
    let execution_sink = std::thread::spawn(move || {
        while !*stop_sinks_clone.lock().unwrap() {
            let _ = execution_rx.recv_timeout(Duration::from_millis(500));
        }
    });
    let pool_sink = PoolCommandSink::new(pool_controller).await;
    // launch consensus controller
    let password = TEST_PASSWORD.to_string();
    let (consensus_command_sender, consensus_event_receiver, consensus_manager) =
        start_consensus_controller(
            cfg.clone(),
            ConsensusChannels {
                execution_controller,
                protocol_command_sender: protocol_command_sender.clone(),
                protocol_event_receiver,
                pool_command_sender,
            },
            None,
            None,
            storage.clone(),
            0,
            password.clone(),
            load_initial_staking_keys(&cfg.staking_keys_path, &password)
                .await
                .unwrap(),
        )
        .await
        .expect("could not start consensus controller");

    // Call test func.
    let (mut protocol_controller, _consensus_command_sender, consensus_event_receiver) = test(
        protocol_controller,
        consensus_command_sender,
        consensus_event_receiver,
        storage,
    )
    .await;

    // stop controller while ignoring all commands
    let stop_fut = consensus_manager.stop(consensus_event_receiver);
    tokio::pin!(stop_fut);
    protocol_controller
        .ignore_commands_while(stop_fut)
        .await
        .unwrap();
    pool_sink.stop().await;

    // stop sinks
    *stop_sinks.lock().unwrap() = true;
    execution_sink.join().unwrap();
}

pub fn get_cliques(graph: &BlockGraphExport, hash: BlockId) -> HashSet<usize> {
    let mut res = HashSet::new();
    for (i, clique) in graph.max_cliques.iter().enumerate() {
        if clique.block_ids.contains(&hash) {
            res.insert(i);
        }
    }
    res
}<|MERGE_RESOLUTION|>--- conflicted
+++ resolved
@@ -639,22 +639,10 @@
     if !std::path::Path::is_file(path) {
         return Ok(Map::default());
     }
-<<<<<<< HEAD
-    serde_json::from_slice::<Vec<KeyPair>>(&decrypt(password, &tokio::fs::read(path).await?)?)?
+    let (_version, data) = decrypt(password, &tokio::fs::read(path).await?)?;
+    serde_json::from_slice::<Vec<KeyPair>>(&data)?
         .into_iter()
         .map(|key| Ok((Address::from_public_key(&key.get_public_key()), key)))
-=======
-    let (_version, data) = decrypt(password, &tokio::fs::read(path).await?)?;
-    serde_json::from_slice::<Vec<PrivateKey>>(&data)?
-        .iter()
-        .map(|private_key| {
-            let public_key = derive_public_key(private_key);
-            Ok((
-                Address::from_public_key(&public_key),
-                (public_key, *private_key),
-            ))
-        })
->>>>>>> b8e8978a
         .collect()
 }
 
