--- conflicted
+++ resolved
@@ -1,14 +1,10 @@
 // Copyright (c) 2022 MASSA LABS <info@massa.net>
-<<<<<<< HEAD
-
-=======
 //! Definition and exports of the PoS types and errors.
 //!
 //! Define also the Selector worker that compute in background the draws for
 //! the future cycles.
 #![feature(int_roundings)]
 #![warn(missing_docs)]
->>>>>>> fedff594
 mod controller_traits;
 mod error;
 mod pos_final_state_impl;
